{
    "version": 2,
    "builds": [
        {
            "src": "src/index.ts",
            "use": "@vercel/node"
        }
    ],
    "routes": [
        {
            "src": "/(.*)",
            "dest": "/src/index.ts",
            "methods": [
                "GET",
                "POST",
                "PUT",
                "DELETE",
                "PATCH",
                "OPTIONS"
            ],
            "headers": {
                "Access-Control-Allow-Origin": "*"
            }
        }
    ],
    "env": {
        "NODE_ENV": "production"
    }
<<<<<<< HEAD
  ],
  "routes": [
    {
      "src": "/(.*)",
      "dest": "/src/index.ts",
      "methods": ["GET", "POST", "PUT", "DELETE", "PATCH", "OPTIONS"],
      "headers": {
        "Access-Control-Allow-Origin": "*",
        "Access-Control-Allow-Methods": "GET, POST, PUT, DELETE, PATCH, OPTIONS",
        "Access-Control-Allow-Headers": "Origin, X-Requested-With, Content-Type, Accept, Authorization, Cache-Control, Pragma"
      }
    }
  ],
  "env": {
    "NODE_ENV": "production"
  }
=======
>>>>>>> 204bddab
}<|MERGE_RESOLUTION|>--- conflicted
+++ resolved
@@ -26,7 +26,6 @@
     "env": {
         "NODE_ENV": "production"
     }
-<<<<<<< HEAD
   ],
   "routes": [
     {
@@ -43,6 +42,4 @@
   "env": {
     "NODE_ENV": "production"
   }
-=======
->>>>>>> 204bddab
 }